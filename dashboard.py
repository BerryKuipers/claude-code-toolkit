--- conflicted
+++ resolved
@@ -285,8 +285,7 @@
                     "Realised €": float(pnl["realised_eur"]),
                     "Unrealised €": float(pnl["unrealised_eur"]),
                     "Total Return %": float(total_return_pct),
-                    # Store price as numeric for sorting/filtering, format applied at display time
-                    "Current Price €": float(price_eur),
+                    "Current Price €": format_currency(float(price_eur)),
                     "Total Invested €": float(
                         invested
                     ),  # Add the correct total investment amount
@@ -380,18 +379,19 @@
 
 def main():
     """Main Streamlit application."""
-    # Apply global performance optimizations
-    apply_global_optimizations()
-
     # Get sidebar state from session state (persisted across refreshes)
     sidebar_state = st.session_state.get("sidebar_state", "expanded")
 
+    # Configure page FIRST before any other Streamlit commands
     st.set_page_config(
         page_title="Crypto Portfolio Dashboard",
         page_icon="📈",
         layout="wide",
         initial_sidebar_state=sidebar_state,
     )
+
+    # Apply global performance optimizations (but skip the page config part)
+    apply_global_optimizations()
 
     # Initialize session state objects FIRST
     if "api_status_checker" not in st.session_state:
@@ -536,331 +536,8 @@
         st.error("❌ No data available")
         return
 
-<<<<<<< HEAD
     # Render content based on selected tab
     current_tab = get_current_tab()
-=======
-    # Portfolio Overview Section
-    st.subheader("📊 Portfolio Overview")
-
-    # Add column explanations
-    with st.expander(
-        "📋 Column Explanations - Click to understand what each column means"
-    ):
-        col1, col2 = st.columns(2)
-        with col1:
-            st.markdown(
-                """
-            **📊 Holdings & Values:**
-            - **FIFO Amt**: Amount calculated from trade history
-            - **Actual Amt**: Your real current balance on Bitvavo
-            - **Diff**: Difference between FIFO and actual amounts
-            - **Cost €**: Total money you spent on this coin
-            - **FIFO €**: Value based on FIFO calculation
-            - **Actual €**: Value based on your real holdings
-            """
-            )
-        with col2:
-            st.markdown(
-                """
-            **💰 Profit & Loss:**
-            - **Realised €**: Profit/loss from completed trades
-            - **Unrealised €**: Profit/loss if you sell NOW
-              - ✅ **Positive = Profit** if sold now
-              - ❌ **Negative = Loss** if sold now
-            - **Return %**: Overall performance percentage
-            - **Price €**: Current market price per coin
-            """
-            )
-
-        # Add a third section for transfer analysis
-        st.markdown("**🔄 Transfer & Discrepancy Analysis:**")
-        col3, col4 = st.columns(2)
-        with col3:
-            st.markdown(
-                """
-            **📥 Deposits & Withdrawals:**
-            - **Net Transfers**: Deposits minus withdrawals
-            - **Total Deposits**: Amount deposited from external sources
-            - **Total Withdrawals**: Amount withdrawn to external wallets
-            - **Deposit Count**: Number of deposit transactions
-            - **Withdrawal Count**: Number of withdrawal transactions
-            """
-            )
-        with col4:
-            st.markdown(
-                """
-            **🎁 Rewards & Explanations:**
-            - **Potential Rewards**: Estimated staking rewards/airdrops
-            - **Transfer Explained**: Difference explained by transfers
-            - **Rewards Explained**: Difference explained by rewards
-            - **Unexplained Diff**: Remaining unexplained discrepancy
-            - **Explanation %**: How much is explained (higher = better)
-
-            **🎨 Color Legend:**
-            - 🟢 **Green border**: Assets in profit (positive return %)
-            - 🔴 **Red border**: Assets at loss (negative return %)
-            - ⚫ **Gray border**: Break-even assets (0% return)
-            """
-            )
-
-    # Add custom CSS for profit/loss row styling
-    st.markdown(
-        """
-    <style>
-    /* Custom styling for profit/loss indicators */
-    .profit-row {
-        background: linear-gradient(90deg, rgba(0, 255, 0, 0.1) 0%, rgba(0, 255, 0, 0.05) 100%) !important;
-        border-left: 4px solid #00ff00 !important;
-    }
-    .loss-row {
-        background: linear-gradient(90deg, rgba(255, 0, 0, 0.1) 0%, rgba(255, 0, 0, 0.05) 100%) !important;
-        border-left: 4px solid #ff0000 !important;
-    }
-    .neutral-row {
-        border-left: 4px solid #666666 !important;
-    }
-    </style>
-    """,
-        unsafe_allow_html=True,
-    )
-
-    # Create a styled dataframe with profit/loss indicators
-    def style_profit_loss(row):
-        total_return = row["Total Return %"]
-        current_value = row["Actual Value €"]
-
-        # For very small positions (< €1), use muted styling
-        if current_value < 1.0:
-            if total_return > 0:
-                # Tiny profit - very light green
-                return [
-                    "background: linear-gradient(90deg, rgba(0, 255, 0, 0.03) 0%, rgba(0, 255, 0, 0.01) 100%); border-left: 3px solid #88cc88;"
-                ] * len(row)
-            elif total_return < 0:
-                # Tiny loss - very light red
-                return [
-                    "background: linear-gradient(90deg, rgba(255, 0, 0, 0.03) 0%, rgba(255, 0, 0, 0.01) 100%); border-left: 3px solid #cc8888;"
-                ] * len(row)
-            else:
-                # Tiny position - very light gray
-                return [
-                    "background: linear-gradient(90deg, rgba(128, 128, 128, 0.03) 0%, rgba(128, 128, 128, 0.01) 100%); border-left: 3px solid #999999;"
-                ] * len(row)
-
-        # For normal positions, use standard styling
-        if total_return > 5:
-            # Strong profit - bright green
-            return [
-                "background: linear-gradient(90deg, rgba(0, 255, 0, 0.15) 0%, rgba(0, 255, 0, 0.08) 100%); border-left: 6px solid #00ff00;"
-            ] * len(row)
-        elif total_return > 0:
-            # Moderate profit - light green
-            return [
-                "background: linear-gradient(90deg, rgba(0, 255, 0, 0.08) 0%, rgba(0, 255, 0, 0.03) 100%); border-left: 4px solid #00cc00;"
-            ] * len(row)
-        elif total_return < -5:
-            # Strong loss - bright red
-            return [
-                "background: linear-gradient(90deg, rgba(255, 0, 0, 0.15) 0%, rgba(255, 0, 0, 0.08) 100%); border-left: 6px solid #ff0000;"
-            ] * len(row)
-        elif total_return < 0:
-            # Moderate loss - light red
-            return [
-                "background: linear-gradient(90deg, rgba(255, 0, 0, 0.08) 0%, rgba(255, 0, 0, 0.03) 100%); border-left: 4px solid #cc0000;"
-            ] * len(row)
-        else:
-            # Break-even - neutral
-            return ["border-left: 4px solid #666666;"] * len(row)
-
-    # Add profit/loss indicator column with better logic
-    def get_profit_indicator(row):
-        return_pct = row["Total Return %"]
-        current_value = row["Actual Value €"]
-        unrealised = row["Unrealised €"]
-
-        # For very small positions (< €1), show different indicators
-        if current_value < 1.0:
-            if return_pct > 0:
-                return "🔸 Tiny Profit"  # Small position with profit
-            elif return_pct < 0:
-                return "🔹 Tiny Loss"  # Small position with loss
-            else:
-                return "⚪ Tiny Position"  # Small position break-even
-
-        # For normal positions, use standard indicators
-        if return_pct > 10:
-            return "🚀 Strong Profit"
-        elif return_pct > 5:
-            return "📈 Good Profit"
-        elif return_pct > 0:
-            return "🟢 Profit"
-        elif return_pct == 0:
-            return "⚪ Break-even"
-        elif return_pct > -5:
-            return "🔴 Loss"
-        elif return_pct > -10:
-            return "📉 Bad Loss"
-        else:
-            return "💥 Heavy Loss"
-
-    # Add the indicator column
-    df_with_indicators = df.copy()
-    df_with_indicators["P&L Status"] = df_with_indicators.apply(
-        get_profit_indicator, axis=1
-    )
-
-    # Reorder columns to put P&L Status after Asset
-    cols = df_with_indicators.columns.tolist()
-    cols.remove("P&L Status")
-    cols.insert(1, "P&L Status")  # Insert after Asset column
-    df_with_indicators = df_with_indicators[cols]
-
-    # Apply styling and dynamic currency formatting
-    styled_df = df_with_indicators.style.apply(style_profit_loss, axis=1).format(
-        {"Current Price €": format_currency}
-    )
-
-    # Display the main table with mobile-friendly formatting, profit/loss styling, and row selection
-    selected_rows = st.dataframe(
-        styled_df,
-        use_container_width=True,
-        hide_index=True,
-        on_select="rerun",
-        selection_mode="single-row",
-        column_config={
-            "Asset": st.column_config.TextColumn("Asset", width="small"),
-            "P&L Status": st.column_config.TextColumn(
-                "P&L Status", width="medium", help="Visual profit/loss indicator"
-            ),
-            "FIFO Amount": st.column_config.NumberColumn(
-                "FIFO Amt",
-                format="%.6f",
-                width="small",
-                help="Amount calculated from trade history",
-            ),
-            "Actual Amount": st.column_config.NumberColumn(
-                "Actual Amt",
-                format="%.6f",
-                width="small",
-                help="Your real current balance on Bitvavo",
-            ),
-            "Amount Diff": st.column_config.NumberColumn(
-                "Diff",
-                format="%.6f",
-                width="small",
-                help="Difference between FIFO and actual amounts",
-            ),
-            "Cost €": st.column_config.NumberColumn(
-                "Cost €",
-                format="€%.0f",
-                width="small",
-                help="Total money you spent on this coin",
-            ),
-            "FIFO Value €": st.column_config.NumberColumn(
-                "FIFO €",
-                format="€%.0f",
-                width="small",
-                help="Value based on FIFO calculation",
-            ),
-            "Actual Value €": st.column_config.NumberColumn(
-                "Actual €",
-                format="€%.0f",
-                width="small",
-                help="Value based on your real holdings",
-            ),
-            "Realised €": st.column_config.NumberColumn(
-                "Realised €",
-                format="€%.0f",
-                width="small",
-                help="Profit/loss from completed trades",
-            ),
-            "Unrealised €": st.column_config.NumberColumn(
-                "Unrealised €",
-                format="€%.0f",
-                width="small",
-                help="Profit/loss if you sell NOW - Positive=Profit, Negative=Loss",
-            ),
-            "Total Return %": st.column_config.NumberColumn(
-                "Return % 📊",
-                format="%.1f%%",
-                width="small",
-                help="Overall performance percentage - 🟢 Green = Profit, 🔴 Red = Loss, 🟡 Yellow = Break-even",
-            ),
-            "Current Price €": st.column_config.NumberColumn(
-                "Price €",
-                width="small",
-                help="Current market price per coin - Click header to sort by price",
-            ),
-            # Transfer columns
-            "Net Transfers": st.column_config.NumberColumn(
-                "Net Transfers",
-                format="%.6f",
-                width="small",
-                help="Net amount transferred (deposits - withdrawals)",
-            ),
-            "Total Deposits": st.column_config.NumberColumn(
-                "Deposits",
-                format="%.6f",
-                width="small",
-                help="Total amount deposited from external sources",
-            ),
-            "Total Withdrawals": st.column_config.NumberColumn(
-                "Withdrawals",
-                format="%.6f",
-                width="small",
-                help="Total amount withdrawn to external wallets",
-            ),
-            "Deposit Count": st.column_config.NumberColumn(
-                "Dep#",
-                format="%d",
-                width="small",
-                help="Number of deposit transactions",
-            ),
-            "Withdrawal Count": st.column_config.NumberColumn(
-                "With#",
-                format="%d",
-                width="small",
-                help="Number of withdrawal transactions",
-            ),
-            "Potential Rewards": st.column_config.NumberColumn(
-                "Rewards",
-                format="%.6f",
-                width="small",
-                help="Estimated staking rewards/airdrops",
-            ),
-            "Transfer Explained": st.column_config.NumberColumn(
-                "Trans Exp",
-                format="%.6f",
-                width="small",
-                help="Amount difference explained by transfers",
-            ),
-            "Rewards Explained": st.column_config.NumberColumn(
-                "Rew Exp",
-                format="%.6f",
-                width="small",
-                help="Amount difference explained by rewards",
-            ),
-            "Unexplained Diff": st.column_config.NumberColumn(
-                "Unexplained",
-                format="%.6f",
-                width="small",
-                help="Remaining unexplained discrepancy",
-            ),
-            "Explanation %": st.column_config.NumberColumn(
-                "Expl %",
-                format="%.1f%%",
-                width="small",
-                help="Percentage of discrepancy explained",
-            ),
-        },
-    )
-
-    # Display natural language explanation for selected coin
-    if selected_rows and len(selected_rows.selection.rows) > 0:
-        selected_idx = selected_rows.selection.rows[0]
-        selected_asset = df.iloc[selected_idx]
->>>>>>> 6913833d
 
     if current_tab == "Portfolio":
         PortfolioTab().render(df, price_overrides)
